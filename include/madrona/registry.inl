--- conflicted
+++ resolved
@@ -11,17 +11,6 @@
 template <typename ArchetypeT>
 void ECSRegistry::registerArchetype()
 {
-<<<<<<< HEAD
-    state_mgr_->registerArchetype<ArchetypeT>({}, ArchetypeNone);
-}
-
-template <typename ArchetypeT, typename ...ComponentT>
-void ECSRegistry::registerArchetype(ComponentSelector<ComponentT...> selector,
-                                    ArchetypeFlags flags)
-{
-    state_mgr_->registerArchetype<ArchetypeT>(selector.makeGenericSelector(),
-                                              flags);
-=======
     state_mgr_->registerArchetype<ArchetypeT>(
         ComponentMetadataSelector {}, ArchetypeFlags::None, 0);
 }
@@ -34,7 +23,6 @@
 {
     state_mgr_->registerArchetype<ArchetypeT>(
         component_metadatas, archetype_flags, max_num_entities_per_world);
->>>>>>> 887c837d
 }
 
 template <typename SingletonT>
