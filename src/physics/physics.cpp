--- conflicted
+++ resolved
@@ -341,29 +341,17 @@
         updateCollisionAABB, Position, Rotation, ObjectID, CollisionAABB>>(
             deps);
 
-<<<<<<< HEAD
     auto preprocess_leaves = builder.addToGraph<ParallelForNode<Context,
         broadphase::updateLeavesEntry, broadphase::LeafID, 
         CollisionAABB>>({update_aabbs});
-=======
-    auto preprocess_leaves = builder.parallelForNode<Context,
-        broadphase::updateLeavesEntry, broadphase::LeafID,
-        CollisionAABB>({update_aabbs});
->>>>>>> 4b2ccac1
 
     auto bvh_update = builder.addToGraph<ParallelForNode<Context,
         broadphase::updateBVHEntry, broadphase::BVH>>({preprocess_leaves});
 
-<<<<<<< HEAD
     auto find_overlapping = builder.addToGraph<ParallelForNode<Context,
         broadphase::findOverlappingEntry, Entity, CollisionAABB>>(
             {bvh_update});
     
-=======
-    auto find_overlapping = builder.parallelForNode<Context,
-        broadphase::findOverlappingEntry, Entity, CollisionAABB>({bvh_update});
-
->>>>>>> 4b2ccac1
     auto cur_node = find_overlapping;
     for (CountT i = 0; i < num_substeps; i++) {
         auto update_positions = builder.addToGraph<ParallelForNode<Context,
@@ -377,17 +365,11 @@
         auto solver = builder.addToGraph<ParallelForNode<Context,
             solver::solverEntry, SolverData>>({run_narrowphase});
 
-<<<<<<< HEAD
-        cur_node = builder.addToGraph<ParallelForNode<Context,
+        auto vel_update = builder.addToGraph<ParallelForNode<Context,
             solver::updateVelocities, Position,
             solver::InstanceState, Velocity>>({solver});
-=======
-        auto update_state  = builder.parallelForNode<Context,
-            solver::updateVelocities, Position,
-            solver::InstanceState, Velocity>({solver});
-
-        cur_node = builder.resetTmpAllocatorNode({update_state});
->>>>>>> 4b2ccac1
+
+        cur_node = builder.addToGraph<ResetTmpAllocNode>({vel_update});
     }
 
     auto clear_candidates = builder.addToGraph<
