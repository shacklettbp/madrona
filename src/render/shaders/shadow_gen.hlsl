#include "shader_common.h"
#include "../../render/vk/shaders/utils.hlsl"

[[vk::push_constant]]
ShadowGenPushConst pushConst;

[[vk::binding(0, 0)]]
RWStructuredBuffer<ShadowViewData> shadowViewDataBuffer;

[[vk::binding(1, 0)]]
StructuredBuffer<PackedViewData> flycamBuffer;

[[vk::binding(2, 0)]]
StructuredBuffer<DirectionalLight> lights;

[[vk::binding(3, 0)]]
StructuredBuffer<PackedViewData> viewDataBuffer;

[[vk::binding(4, 0)]]
StructuredBuffer<int> viewOffsetsBuffer;

float4 invQuat(float4 rot)
{
    return float4(-rot.x, -rot.y, -rot.z, rot.w);
}

float3 rotateVec(float4 q, float3 v)
{
    float3 pure = q.xyz;
    float scalar = q.w;
    
    float3 pure_x_v = cross(pure, v);
    float3 pure_x_pure_x_v = cross(pure, pure_x_v);
    
    return v + 2.f * ((pure_x_v * scalar) + pure_x_pure_x_v);
}

PerspectiveCameraData unpackViewData(PackedViewData packed)
{
    const float4 d0 = packed.data[0];
    const float4 d1 = packed.data[1];
    const float4 d2 = packed.data[2];

    PerspectiveCameraData cam;
    cam.pos = d0.xyz;
    cam.rot = float4(d1.xyz, d0.w);
    cam.xScale = d1.w;
    cam.yScale = d2.x;
    cam.zNear = d2.y;

    return cam;
}

PerspectiveCameraData getCameraData()
{
    if (pushConst.viewIdx == 0) {
        return unpackViewData(flycamBuffer[0]);
    } else {
        int view_idx = (pushConst.viewIdx - 1) + viewOffsetsBuffer[pushConst.worldIdx];
        return unpackViewData(viewDataBuffer[view_idx]);
    }
}

[numThreads(32, 1, 1)]
[shader("compute")]
void shadowGen(uint3 idx : SV_DispatchThreadID)
{
    /* Assume that the sun is from lights[0] */
    if (idx.x != 0)
        return;

    PerspectiveCameraData unpackedView = getCameraData();

    float3 cam_pos = unpackedView.pos;
    float4 cam_rot = invQuat(unpackedView.rot);

    float3 cam_fwd = rotateVec(cam_rot, float3(0.0f, 1.0f, 0.0f));
    float3 cam_up = rotateVec(cam_rot, float3(0.0f, 0.0f, 1.0f));
    float3 cam_right = rotateVec(cam_rot, float3(1.0f, 0.0f, 0.0f));

    // Construct orthonormal basis
    float3 light_fwd = normalize(lights[0].lightDir.xyz);
    float3 light_up = (light_fwd.x < 0.9999f) ?
        normalize(cross(float3(1.f, 0.f, 0.f), light_fwd)) :
        float3(0.f, 0.f, 1.f);
    float3 light_right  = cross(light_fwd, light_up);

    // Note that we use the basis vectors as the *rows* of the to_light
    // transform matrix, because we want the inverse of the light to world
    // matrix (which is just the transpose for rotation matrices).
    float3x3 to_light = float3x3(
        light_right.x, light_right.y, light_right.z,
        light_fwd.x,   light_fwd.y, light_fwd.z,
        light_up.x, light_up.y, light_up.z
    );

    float far_width, near_width, far_height, near_height;

    float tan_half_fov = -1.0f / unpackedView.yScale;
    float aspect = -unpackedView.yScale / unpackedView.xScale;
    float near = 1.0f;
<<<<<<< HEAD
    float far = 200.0f;
=======
    float far = 80.0f;
>>>>>>> ca6ecec2

    far_height = 2.0f * far * tan_half_fov;
    near_height = 2.0f * near * tan_half_fov;
    far_width = far_height * aspect;
    near_width = near_height * aspect;

    float3 center_near = cam_pos + cam_fwd * near;
    float3 center_far = cam_pos + cam_fwd * far;

    float far_width_half = far_width / 2.0f;
    float near_width_half = near_width / 2.0f;
    float far_height_half = far_height / 2.0f;
    float near_height_half = near_height / 2.0f;

    // f = far, n = near, l = left, r = right, t = top, b = bottom
    enum OrthoCorner {
        flt, flb,
        frt, frb,
        nlt, nlb,
        nrt, nrb
    };    

    float3 ls_corners[8];

#if 0
    ls_corners[flt] = mul(view, float4(cam_pos + ws_direction * far - right_view_ax * far_width_half + up_view_ax * far_height_half, 1.0f));
    ls_corners[flb] = mul(view, float4(ws_position + ws_direction * far - right_view_ax * far_width_half - up_view_ax * far_height_half, 1.0f));
    ls_corners[frt] = mul(view, float4(ws_position + ws_direction * far + right_view_ax * far_width_half + up_view_ax * far_height_half, 1.0f));
    ls_corners[frb] = mul(view, float4(ws_position + ws_direction * far + right_view_ax * far_width_half - up_view_ax * far_height_half, 1.0f));
    ls_corners[nlt] = mul(view, float4(ws_position + ws_direction * near - right_view_ax * near_width_half + up_view_ax * near_height_half, 1.0f));
    ls_corners[nlb] = mul(view, float4(ws_position + ws_direction * near - right_view_ax * near_width_half - up_view_ax * near_height_half, 1.0f));
    ls_corners[nrt] = mul(view, float4(ws_position + ws_direction * near + right_view_ax * near_width_half + up_view_ax * near_height_half, 1.0f));
    ls_corners[nrb] = mul(view, float4(ws_position + ws_direction * near + right_view_ax * near_width_half - up_view_ax * near_height_half, 1.0f));
#endif

    ls_corners[flt] = mul(to_light, center_far - cam_right * far_width_half + cam_up * far_height_half);
    ls_corners[flb] = mul(to_light, center_far - cam_right * far_width_half - cam_up * far_height_half);
    ls_corners[frt] = mul(to_light, center_far + cam_right * far_width_half + cam_up * far_height_half);
    ls_corners[frb] = mul(to_light, center_far + cam_right * far_width_half - cam_up * far_height_half);
    ls_corners[nlt] = mul(to_light, center_near - cam_right * near_width_half + cam_up * near_height_half);
    ls_corners[nlb] = mul(to_light, center_near - cam_right * near_width_half - cam_up * near_height_half);
    ls_corners[nrt] = mul(to_light, center_near + cam_right * near_width_half + cam_up * near_height_half);
    ls_corners[nrb] = mul(to_light, center_near + cam_right * near_width_half - cam_up * near_height_half);

    float x_min, x_max, y_min, y_max, z_min, z_max;

    x_min = x_max = ls_corners[0].x;
    y_min = y_max = ls_corners[0].y;
    z_min = z_max = ls_corners[0].z;

    for (uint32_t i = 1; i < 8; ++i) {
        if (x_min > ls_corners[i].x) x_min = ls_corners[i].x;
        if (x_max < ls_corners[i].x) x_max = ls_corners[i].x;

        if (y_min > ls_corners[i].y) y_min = ls_corners[i].y;
        if (y_max < ls_corners[i].y) y_max = ls_corners[i].y;

        if (z_min > ls_corners[i].z) z_min = ls_corners[i].z;
        if (z_max < ls_corners[i].z) z_max = ls_corners[i].z;
    }

    {
        float tmp = y_max;
        y_max = y_min;
        y_min = tmp;
    }
    

    float4x4 projection =(float4x4(
        float4(2.0f / (x_max - x_min),             0.0f,                       0.0f,                        -(x_max + x_min) / (x_max - x_min)),
        float4(0.0f,                               0.0f,                      -2.0f / (z_max - z_min),      (z_max+z_min) / (z_max - z_min)),
        float4(0.0f,                               1.0f / (y_max - y_min),     0.0f,                        -(y_min) / (y_max - y_min)),
        float4(0.0f,                               0.0f,                       0.0f,                        1.0f)));

    shadowViewDataBuffer[pushConst.viewIdx].viewProjectionMatrix = mul(
        projection, float4x4(
            float4(to_light[0].xyz, 0.f),
            float4(to_light[1].xyz, 0.f),
            float4(to_light[2].xyz, 0.f),
            float4(0.f, 0.f, 0.f, 1.f)
        )
    );

    {
        shadowViewDataBuffer[pushConst.viewIdx].cameraRight = float4(cam_right, 1.f);
        shadowViewDataBuffer[pushConst.viewIdx].cameraUp = float4(cam_up, 1.f);
        shadowViewDataBuffer[pushConst.viewIdx].cameraForward = float4(cam_fwd, 1.f);
    }
}<|MERGE_RESOLUTION|>--- conflicted
+++ resolved
@@ -99,11 +99,7 @@
     float tan_half_fov = -1.0f / unpackedView.yScale;
     float aspect = -unpackedView.yScale / unpackedView.xScale;
     float near = 1.0f;
-<<<<<<< HEAD
-    float far = 200.0f;
-=======
     float far = 80.0f;
->>>>>>> ca6ecec2
 
     far_height = 2.0f * far * tan_half_fov;
     near_height = 2.0f * near * tan_half_fov;
