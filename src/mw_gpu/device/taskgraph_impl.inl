#include <madrona/taskgraph.hpp>
#include <madrona/crash.hpp>
#include <madrona/memory.hpp>
#include <madrona/mw_gpu/host_print.hpp>
#include <madrona/mw_gpu/tracing.hpp>

#include "megakernel_consts.hpp"

namespace madrona {

namespace mwGPU {

#ifdef MADRONA_CLANG
#pragma clang diagnostic push
#pragma clang diagnostic ignored "-Wundefined-internal"
#endif
static inline __attribute__((always_inline)) void dispatch(
        uint32_t func_id,
        NodeBase *node_data,
        uint32_t invocation_offset);
#ifdef MADRONA_CLANG
#pragma clang diagnostic pop
#endif

}

TaskGraph::TaskGraph(Node *nodes, uint32_t num_nodes, NodeData *node_datas)
    : sorted_nodes_(nodes),
      num_nodes_(num_nodes),
      node_datas_(node_datas),
      cur_node_idx_(num_nodes),
      init_barrier_(MADRONA_MWGPU_NUM_MEGAKERNEL_BLOCKS)
{}

TaskGraph::~TaskGraph()
{
    rawDealloc(sorted_nodes_);
}

struct TaskGraph::BlockState {
    WorkerState state;
    uint32_t nodeIdx;
    uint32_t numInvocations;
    uint32_t funcID;
    uint32_t runOffset;
};

static __shared__ TaskGraph::BlockState sharedBlockState;

void TaskGraph::init()
{
    int thread_idx = threadIdx.x;
    if (thread_idx != 0) {
        return;
    }

    int block_idx = blockIdx.x;

    if (block_idx == 0) {
        Node &first_node = sorted_nodes_[0];

        uint32_t new_num_invocations = computeNumInvocations(first_node);
        assert(new_num_invocations != 0);
        first_node.curOffset.store(0, std::memory_order_relaxed);
        first_node.numRemaining.store(new_num_invocations,
                                    std::memory_order_relaxed);
        first_node.totalNumInvocations.store(new_num_invocations,
            std::memory_order_relaxed);

        cur_node_idx_.store(0, std::memory_order_release);
    }

    init_barrier_.arrive_and_wait();

    device_tracing->DeviceEventLogging(mwGPU::DeviceEvent::calibration, 0, 0, 0);
}

void TaskGraph::setBlockState()
{
    uint32_t node_idx = cur_node_idx_.load(std::memory_order_acquire);
    if (node_idx == num_nodes_) {
        sharedBlockState.state = WorkerState::Exit;
        return;
    }

    Node &cur_node = sorted_nodes_[node_idx];

    uint32_t cur_offset = 
        cur_node.curOffset.load(std::memory_order_relaxed);

    uint32_t total_invocations =
        cur_node.totalNumInvocations.load(std::memory_order_relaxed);

    if (cur_offset >= total_invocations) {
        sharedBlockState.state = WorkerState::Loop;
        return;
    }

    cur_offset = cur_node.curOffset.fetch_add(consts::numMegakernelThreads,
        std::memory_order_relaxed);

    if (cur_offset >= total_invocations) {
        sharedBlockState.state = WorkerState::Loop;
        return;
    }

    sharedBlockState.state = WorkerState::Run;
    sharedBlockState.nodeIdx = node_idx;
    sharedBlockState.numInvocations = total_invocations;
    sharedBlockState.funcID = cur_node.funcID;
    sharedBlockState.runOffset = cur_offset;
}

uint32_t TaskGraph::computeNumInvocations(Node &node)
{
    if (node.fixedCount == 0) {
        auto data_ptr = (NodeBase *)node_datas_[node.dataIDX].userData;
        return data_ptr->numDynamicInvocations;
    } else {
        return node.fixedCount;
    }
}

TaskGraph::WorkerState TaskGraph::getWork(NodeBase **node_data,
                                          uint32_t *run_func_id,
                                          int32_t *run_offset)
{
    int thread_idx = threadIdx.x;

    if (thread_idx == 0) {
        setBlockState();
    }

    __syncthreads();

    WorkerState worker_state = sharedBlockState.state;

    if (worker_state != WorkerState::Run) {
        return worker_state;
    }

    uint32_t num_invocations = sharedBlockState.numInvocations;
    uint32_t base_offset = sharedBlockState.runOffset;

    int32_t thread_offset = base_offset + thread_idx;
    if (thread_offset >= num_invocations) {
        return WorkerState::PartialRun;
    }

    *node_data = (NodeBase *)
        node_datas_[sorted_nodes_[sharedBlockState.nodeIdx].dataIDX].userData;
    *run_func_id = sharedBlockState.funcID;
    *run_offset = thread_offset;

    return WorkerState::Run;
}

void TaskGraph::finishWork()
{
    int thread_idx = threadIdx.x;
    __syncthreads();

    if (thread_idx != 0) return;

    uint32_t num_finished = std::min(
        sharedBlockState.numInvocations - sharedBlockState.runOffset,
        consts::numMegakernelThreads);

    uint32_t node_idx = sharedBlockState.nodeIdx;
    Node &cur_node = sorted_nodes_[node_idx];

    uint32_t prev_remaining = cur_node.numRemaining.fetch_sub(num_finished,
        std::memory_order_acq_rel);

    if (prev_remaining == num_finished) {

        device_tracing->DeviceEventLogging(mwGPU::DeviceEvent::nodeFinish,
                                           cur_node.funcID, sharedBlockState.numInvocations, node_idx);

        uint32_t next_node_idx = node_idx + 1;

        while (true) {
            if (next_node_idx < num_nodes_) {
                uint32_t new_num_invocations =
                    computeNumInvocations(sorted_nodes_[next_node_idx]);

                if (new_num_invocations == 0) {
                    next_node_idx++;
                    continue;
                }

                Node &next_node = sorted_nodes_[next_node_idx];
                next_node.curOffset.store(0, std::memory_order_relaxed);
                next_node.numRemaining.store(new_num_invocations,
                                            std::memory_order_relaxed);
                next_node.totalNumInvocations.store(new_num_invocations,
                    std::memory_order_relaxed);

                device_tracing->DeviceEventLogging(
                    mwGPU::DeviceEvent::nodeStart,
                    next_node.funcID, new_num_invocations, next_node_idx);
            }

            cur_node_idx_.store(next_node_idx, std::memory_order_release);
            break;
        }
    }
}

namespace mwGPU {

static inline __attribute__((always_inline)) void megakernelImpl()
{
    {
        TaskGraph *taskgraph = (TaskGraph *)GPUImplConsts::get().taskGraph;
        taskgraph->init();
    }

    TaskGraph *taskgraph = (TaskGraph *)GPUImplConsts::get().taskGraph;

    while (true) {
        NodeBase *node_data;
        uint32_t func_id;
        int32_t invocation_offset;
        TaskGraph::WorkerState worker_state = taskgraph->getWork(
            &node_data, &func_id, &invocation_offset);

        if (worker_state == TaskGraph::WorkerState::Exit) {
            taskgraph->device_tracing->DeviceEventLogging(
                mwGPU::DeviceEvent::blockExit,
                func_id, invocation_offset, sharedBlockState.nodeIdx);
            break;
        }

        if (worker_state == TaskGraph::WorkerState::Loop) {
            __nanosleep(0);
            continue;
        }

        if (worker_state == TaskGraph::WorkerState::Run) {
            taskgraph->device_tracing->DeviceEventLogging(
                mwGPU::DeviceEvent::blockStart,
                func_id, invocation_offset, sharedBlockState.nodeIdx);
            dispatch(func_id, node_data, invocation_offset);
        }

        // wait till all warps to finish, to make the blockWait event more accurate
        __syncthreads();
        taskgraph->device_tracing->DeviceEventLogging(
            mwGPU::DeviceEvent::blockWait,
            func_id, invocation_offset, sharedBlockState.nodeIdx);


        taskgraph->finishWork();
    }
}

}
}

extern "C" __global__ void madronaMWGPUComputeConstants(
    uint32_t num_worlds,
    uint32_t num_world_data_bytes,
    uint32_t world_data_alignment,
    madrona::mwGPU::GPUImplConsts *out_constants,
    size_t *job_system_buffer_size)
{
    using namespace madrona;
    using namespace madrona::mwGPU;

    uint64_t total_bytes = sizeof(TaskGraph);

    uint64_t state_mgr_offset = utils::roundUp(total_bytes,
        (uint64_t)alignof(StateManager));

    total_bytes = state_mgr_offset + sizeof(StateManager);

    uint64_t world_data_offset =
        utils::roundUp(total_bytes, (uint64_t)world_data_alignment);

    uint64_t total_world_bytes =
        (uint64_t)num_world_data_bytes * (uint64_t)num_worlds;

    total_bytes = world_data_offset + total_world_bytes;

    uint64_t host_allocator_offset =
        utils::roundUp(total_bytes, (uint64_t)alignof(mwGPU::HostAllocator));

    total_bytes = host_allocator_offset + sizeof(mwGPU::HostAllocator);

    uint64_t host_print_offset =
        utils::roundUp(total_bytes, (uint64_t)alignof(mwGPU::HostPrint));

    total_bytes = host_print_offset + sizeof(mwGPU::HostPrint);

    uint64_t tmp_allocator_offset =
        utils::roundUp(total_bytes, (uint64_t)alignof(TmpAllocator));

    total_bytes = tmp_allocator_offset + sizeof(TmpAllocator);

    uint64_t device_tracing_offset = utils::roundUp(
        total_bytes, (uint64_t)alignof(mwGPU::DeviceTracing *));

    total_bytes = device_tracing_offset + sizeof(mwGPU::DeviceTracing *);

    *out_constants = GPUImplConsts {
        /*.jobSystemAddr = */                  (void *)0ul,
        /* .taskGraph = */                     (void *)0ul,
        /* .stateManagerAddr = */              (void *)state_mgr_offset,
        /* .worldDataAddr =  */                (void *)world_data_offset,
        /* .hostAllocatorAddr = */             (void *)host_allocator_offset,
        /* .hostPrintAddr = */                 (void *)host_print_offset,
        /* .tmpAllocatorAddr */                (void *)tmp_allocator_offset,
<<<<<<< HEAD
        /* .DeviceTracing = */                 (void **)device_tracing_offset,
        /* .rendererASInstancesAddrs = */      (void **)0ul,
        /* .rendererInstanceCountsAddr = */    (void *)0ul,
        /* .rendererBLASesAddr = */            (void *)0ul,
        /* .rendererViewDatasAddr = */         (void *)0ul,
=======
>>>>>>> 45b840eb
        /* .numWorldDataBytes = */             num_world_data_bytes,
        /* .numWorlds = */                     num_worlds,
        /* .jobGridsOffset = */                (uint32_t)0,
        /* .jobListOffset = */                 (uint32_t)0,
        /* .maxJobsPerGrid = */                0,
        /* .sharedJobTrackerOffset = */        (uint32_t)0,
        /* .userJobTrackerOffset = */          (uint32_t)0,
    };

    *job_system_buffer_size = total_bytes;
}

extern "C" __global__ void
__launch_bounds__(madrona::consts::numMegakernelThreads,
                  madrona::consts::numMegakernelBlocksPerSM)
madronaMWGPUMegakernel()
{
    madrona::mwGPU::megakernelImpl();
}<|MERGE_RESOLUTION|>--- conflicted
+++ resolved
@@ -311,14 +311,7 @@
         /* .hostAllocatorAddr = */             (void *)host_allocator_offset,
         /* .hostPrintAddr = */                 (void *)host_print_offset,
         /* .tmpAllocatorAddr */                (void *)tmp_allocator_offset,
-<<<<<<< HEAD
-        /* .DeviceTracing = */                 (void **)device_tracing_offset,
-        /* .rendererASInstancesAddrs = */      (void **)0ul,
-        /* .rendererInstanceCountsAddr = */    (void *)0ul,
-        /* .rendererBLASesAddr = */            (void *)0ul,
-        /* .rendererViewDatasAddr = */         (void *)0ul,
-=======
->>>>>>> 45b840eb
+        /* .deviceTracingAddr = */             (void **)device_tracing_offset,
         /* .numWorldDataBytes = */             num_world_data_bytes,
         /* .numWorlds = */                     num_worlds,
         /* .jobGridsOffset = */                (uint32_t)0,
