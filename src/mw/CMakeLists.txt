--- conflicted
+++ resolved
@@ -114,7 +114,7 @@
 endforeach()
 set(NVRTC_OPTIONS "${NVRTC_OPTIONS}")
 
-<<<<<<< HEAD
+
 target_compile_definitions(madrona_mw_gpu PRIVATE
     MADRONA_NVRTC_OPTIONS=${NVRTC_OPTIONS}
     MADRONA_MW_GPU_JOB_SYS_INTERNAL_CPP=${JOB_SYS_INTERNAL_SRC_LIST}
@@ -122,7 +122,8 @@
     MADRONA_MW_GPU_BVH_INTERNAL_CPP=${BVH_INTERNAL_SRC_LIST}
     MADRONA_CUDADEVRT_PATH=\"${CUDA_DEVICE_RUNTIME}\"
     MADRONA_MW_GPU_DEVICE_SRC_DIR=\"${DEVICE_SRC_DIR}\"
-=======
+)
+
 target_compile_definitions(madrona_mw_gpu
     PUBLIC
         MADRONA_MWGPU_SUPPORT=1
@@ -132,7 +133,6 @@
         MADRONA_MW_GPU_TASK_GRAPH_INTERNAL_CPP=${TASK_GRAPH_INTERNAL_SRC_LIST}
         MADRONA_CUDADEVRT_PATH=\"${CUDA_DEVICE_RUNTIME}\"
         MADRONA_MW_GPU_DEVICE_SRC_DIR=\"${DEVICE_SRC_DIR}\"
->>>>>>> c8a63cd1
 )
 
 # Helper function for library users to get list of sources / compileflags
