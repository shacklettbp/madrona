--- conflicted
+++ resolved
@@ -1192,10 +1192,6 @@
     RadixSortOnesweepCustom agent(*smem_tmp,
         parent.lookback,
         parent.counters + pass,
-<<<<<<< HEAD
-        // parent.sortOffsets,
-=======
->>>>>>> 887c837d
         nullptr,
         parent.bins + pass * RADIX_DIGITS,
         dstKeys,
@@ -1232,18 +1228,6 @@
     keysCol[invocation_idx] = keysAlt[invocation_idx];
 }
 
-<<<<<<< HEAD
-void SortArchetypeNodeBase::computeOffsets(int32_t invocation_idx)
-{
-    // Each invocation -> 1 thread
-    if (invocation_idx == 0) {
-        return;
-    }
-
-    if (keysCol[invocation_idx] != keysCol[invocation_idx - 1]) {
-        sortOffsets[keysCol[invocation_idx - 1]] = invocation_idx;
-    }
-=======
 void SortArchetypeNodeBase::computeWorldOffsets(int32_t invocation_idx)
 {
     if (invocation_idx == 0 ||
@@ -1275,7 +1259,6 @@
         worldOffsets[invocation_idx + 1] - worldOffsets[invocation_idx];
 
 
->>>>>>> 887c837d
 }
 
 void SortArchetypeNodeBase::RearrangeNode::stageColumn(int32_t invocation_idx)
@@ -1418,12 +1401,6 @@
             data_id, {cur_task}, setup);
     }
 
-<<<<<<< HEAD
-    if (sort_offsets) {
-        cur_task = builder.addNodeFn<&SortArchetypeNodeBase::computeOffsets>(
-                data_id, {cur_task}, setup, 0, 1);
-    }
-=======
     // Compute the world sort offsets.
     cur_task = builder.addNodeFn<&SortArchetypeNodeBase::computeWorldOffsets>(
         data_id, {cur_task}, setup, 0, 1);
@@ -1431,7 +1408,6 @@
     // Compute the world counts from the sort offsets.
     cur_task = builder.addNodeFn<&SortArchetypeNodeBase::computeWorldCounts>(
         data_id, {cur_task}, setup, 0, 1);
->>>>>>> 887c837d
 
     int32_t num_columns = state_mgr->getArchetypeNumColumns(archetype_id);
 
