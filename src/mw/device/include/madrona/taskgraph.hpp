#pragma once

#include <madrona/span.hpp>
#include <madrona/query.hpp>
#include <madrona/state.hpp>
#include <madrona/inline_array.hpp>

#include "mw_gpu/const.hpp"
#include "mw_gpu/worker_init.hpp"
#include "mw_gpu/megakernel_consts.hpp"

#include <cuda/barrier>
#include <cuda/std/tuple>

//#define LIMIT_ACTIVE_THREADS
// #define LIMIT_ACTIVE_BLOCKS
// #define FETCH_MULTI_INVOCATIONS

namespace madrona {

class TaskGraph;

namespace mwGPU {
    inline TaskGraph * getTaskGraph();
}

struct NodeBase {
    uint32_t numDynamicInvocations;
};

class TaskGraph {
private:
    static inline constexpr uint32_t maxNodeDataBytes = 256;
    struct alignas(maxNodeDataBytes) NodeData {
        char userData[maxNodeDataBytes];
    };
    static_assert(sizeof(NodeData) == 256);

    struct Node {
        uint32_t dataIDX;
        uint32_t fixedCount;
        uint32_t funcID;
        uint32_t numChildren;
        uint32_t numThreadsPerInvocation;

        AtomicU32 curOffset;
        AtomicU32 numRemaining;
        AtomicU32 totalNumInvocations;
    };

public:
    struct NodeID {
        int32_t id;
    };

    struct DataID {
        int32_t id;
    };

    template <typename NodeT>
    struct TypedDataID : DataID {};

    class Builder {
    public:
        Builder(int32_t max_nodes,
                int32_t max_node_datas,
                int32_t max_num_dependencies);
        ~Builder();

        template <typename NodeT, typename... Args>
        TypedDataID<NodeT> constructNodeData(Args &&...args);

        template <auto fn, typename NodeT>
        NodeID addNodeFn(TypedDataID<NodeT> data,
                         Span<const NodeID> dependencies,
                         Optional<NodeID> parent_node =
                             Optional<NodeID>::none(),
                         uint32_t fixed_num_invocations = 0,
                         uint32_t num_threads_per_invocation = 1);

        template <typename NodeT, int32_t count = 1, typename... Args>
        NodeID addOneOffNode(Span<const NodeID> dependencies,
                             Args && ...args);

        template <typename NodeT, typename... Args>
        NodeID addDynamicCountNode(Span<const NodeID> dependencies,
                                   uint32_t num_threads_per_invocation,
                                   Args && ...args);

        template <typename NodeT>
        inline NodeID addToGraph(Span<const NodeID> dependencies);

        template <typename NodeT>
        NodeT & getDataRef(TypedDataID<NodeT> data_id);

        void build(TaskGraph *out);

    private:
        template <typename NodeT>
        static void dynamicCountWrapper(NodeT *node, int32_t);

        NodeID registerNode(uint32_t data_idx,
                            uint32_t fixed_count,
                            uint32_t num_threads_per_invocation,
                            uint32_t func_id,
                            Span<const NodeID> dependencies,
                            Optional<NodeID> parent_node);

        struct StagedNode {
            Node node;
            int32_t parentID;
            uint32_t dependencyOffset;
            uint32_t numDependencies;
        };

        StagedNode *staged_;
        int32_t num_nodes_;
        NodeData *node_datas_;
        int32_t num_datas_;
        NodeID *all_dependencies_;
        uint32_t num_dependencies_;
        uint32_t num_worlds_;
    };

    enum class WorkerState {
        Run,
        PartialRun,
        Loop,
        Exit,
    };

    TaskGraph(const TaskGraph &) = delete;

    ~TaskGraph();

    void init(int32_t start_node_idx, int32_t end_node_idx,
              int32_t num_blocks_per_sm);

    WorkerState getWork(NodeBase **node_data,
                        uint32_t *run_func_id,
                        uint32_t *run_node_id,
                        int32_t *run_offset);

    void finishWork(bool lane_executed);

    static inline WorldBase * getWorld(int32_t world_idx);

    template <typename ContextT>
    static ContextT makeContext(WorldID world_id);

    template <typename NodeT>
    NodeT & getNodeData(TypedDataID<NodeT> data_id);

    struct BlockState;
private:
    template <typename ContextT, bool> struct WorldTypeExtract;

    TaskGraph(Node *nodes, uint32_t num_nodes, NodeData *node_datas);

    inline void updateBlockState();
    inline uint32_t computeNumInvocations(Node &node);

    Node *sorted_nodes_;
    uint32_t num_nodes_;
    uint32_t end_node_idx_;
    NodeData *node_datas_;
    AtomicU32 cur_node_idx_;
// #ifdef LIMIT_ACTIVE_BLOCKS
//     AtomicU32 block_sm_offsets_[MADRONA_MWGPU_NUM_MEGAKERNEL_NUM_SMS];
// #endif
    FixedInlineArray<cuda::barrier<cuda::thread_scope_device>,
                     consts::maxMegakernelBlocksPerSM> init_barriers_;

friend class Builder;
};

// FIXME: Compat with new CPU naming scheme
using TaskGraphNodeID = TaskGraph::NodeID;
using TaskGraphBuilder = TaskGraph::Builder;

template <typename ContextT, auto Fn,
          int32_t threads_per_invocation,
          int32_t items_per_invocation,
          typename ...ComponentTs>
class CustomParallelForNode: public NodeBase {
public:
    CustomParallelForNode();

    inline void run(const int32_t invocation_idx);
    inline uint32_t numInvocations();

    static TaskGraph::NodeID addToGraph(
            TaskGraph::Builder &builder,
            Span<const TaskGraph::NodeID> dependencies);

private:
    QueryRef *query_ref_;
};

template <typename ContextT, auto Fn, typename ...ComponentTs>
using ParallelForNode =
    CustomParallelForNode<ContextT, Fn, 1, 1, ComponentTs...>;

struct ClearTmpNodeBase : NodeBase {
    ClearTmpNodeBase(uint32_t archetype_id);

    void run(int32_t);

    static TaskGraph::NodeID addToGraph(
        TaskGraph::Builder &builder,
        Span<const TaskGraph::NodeID> dependencies,
        uint32_t archetype_id);

    uint32_t archetypeID;
};

template <typename ArchetypeT>
struct ClearTmpNode : ClearTmpNodeBase {
    static TaskGraph::NodeID addToGraph(
        TaskGraph::Builder &builder,
        Span<const TaskGraph::NodeID> dependencies);
};

struct RecycleEntitiesNode : NodeBase {
    RecycleEntitiesNode();

    void run(int32_t invocation_idx);
    uint32_t numInvocations();

    static TaskGraph::NodeID addToGraph(
        TaskGraph::Builder &builder,
        Span<const TaskGraph::NodeID> dependencies);

    int32_t recycleBase;
};

struct ResetTmpAllocNode : NodeBase {
    void run(int32_t);

    static TaskGraph::NodeID addToGraph(
        TaskGraph::Builder &builder,
        Span<const TaskGraph::NodeID> dependencies);
};

struct CompactArchetypeNodeBase : NodeBase {
    CompactArchetypeNodeBase(uint32_t archetype_id);

    void run(int32_t invocation_idx);
    uint32_t numInvocations();

    static TaskGraph::NodeID addToGraph(
        TaskGraph::Builder &builder,
        Span<const TaskGraph::NodeID> dependencies,
        uint32_t archetype_id);

    uint32_t archetypeID;
};

template <typename ArchetypeT>
struct CompactArchetypeNode : CompactArchetypeNodeBase {
    static TaskGraph::NodeID addToGraph(
        TaskGraph::Builder &builder,
        Span<const TaskGraph::NodeID> dependencies);
};

struct SortArchetypeNodeBase : NodeBase {
    struct RadixSortOnesweepCustom;

    using ParentNodeT = TaskGraph::TypedDataID<SortArchetypeNodeBase>;
    struct OnesweepNode : NodeBase {
        OnesweepNode(ParentNodeT parent, int32_t pass, bool final_pass);
        ParentNodeT parentNode;
        int32_t passIDX;
        bool finalPass;
        uint32_t *srcKeys;
        uint32_t *dstKeys;
        int *srcVals;
        int *dstVals;

        void prepareOnesweep(int32_t invocation_idx);
        void onesweep(int32_t invocation_idx);
    };

    struct RearrangeNode : NodeBase {
        RearrangeNode(ParentNodeT parent, int32_t col_idx);
        TaskGraph::TypedDataID<SortArchetypeNodeBase> parentNode;
        int32_t columnIndex;
        TaskGraph::TypedDataID<RearrangeNode> nextRearrangeNode;

        void stageColumn(int32_t invocation_idx);
        void rearrangeEntities(int32_t invocation_idx);
        void rearrangeColumn(int32_t invocation_idx);
    };

    SortArchetypeNodeBase(uint32_t archetype_id,
                          int32_t col_idx,
                          uint32_t *keys_col,
                          int32_t num_passes,
                          int32_t *sort_offsets,
                          int32_t *counts);

    void sortSetup(int32_t);
    void zeroBins(int32_t invocation_idx);
    void histogram(int32_t invocation_idx);
    void binScan(int32_t invocation_idx);
    void resizeTable(int32_t);
    void copyKeys(int32_t invocation_idx);
<<<<<<< HEAD
    void computeOffsets(int32_t invocation_idx);
=======
    void computeWorldOffsets(int32_t invocation_idx);
    void computeWorldCounts(int32_t invocation_idx);
>>>>>>> 887c837d

    static TaskGraph::NodeID addToGraph(
        TaskGraph::Builder &builder,
        Span<const TaskGraph::NodeID> dependencies,
        uint32_t archetype_id,
        int32_t component_id);

    // Constant state
    uint32_t archetypeID;
    int32_t sortColumnIndex;
    uint32_t *keysCol;
    int32_t numPasses;
    int32_t *worldOffsets;
    int32_t *worldCounts;

    TaskGraph::TypedDataID<OnesweepNode> onesweepNodes[4];
    TaskGraph::TypedDataID<RearrangeNode> firstRearrangePassData;

    // Per-run state
    uint32_t numRows;
    uint32_t numSortBlocks;
    uint32_t numSortThreads;
    uint32_t postBinScanThreads;
    int *indicesFinal; // Points to either indices or indicesAlt
    void *columnStaging;
    int *indices;
    int *indicesAlt;
    uint32_t *keysAlt;
    int32_t *bins;
    int32_t *lookback;
    int32_t *counters;

    static inline constexpr uint32_t num_elems_per_sort_thread_ = 2;
};

template <typename ArchetypeT, typename ComponentT>
struct SortArchetypeNode : SortArchetypeNodeBase {
    static TaskGraph::NodeID addToGraph(
        TaskGraph::Builder &builder,
        Span<const TaskGraph::NodeID> dependencies);
};

}

#include "taskgraph.inl"<|MERGE_RESOLUTION|>--- conflicted
+++ resolved
@@ -305,12 +305,8 @@
     void binScan(int32_t invocation_idx);
     void resizeTable(int32_t);
     void copyKeys(int32_t invocation_idx);
-<<<<<<< HEAD
-    void computeOffsets(int32_t invocation_idx);
-=======
     void computeWorldOffsets(int32_t invocation_idx);
     void computeWorldCounts(int32_t invocation_idx);
->>>>>>> 887c837d
 
     static TaskGraph::NodeID addToGraph(
         TaskGraph::Builder &builder,
