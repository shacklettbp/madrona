--- conflicted
+++ resolved
@@ -318,7 +318,6 @@
         TypeTracker::typeID<ComponentT>());
 }
 
-<<<<<<< HEAD
 template <typename ElementT, bool move_data>
 TaskGraph::NodeID SortMemoryRangeNode<ElementT, move_data>::addToGraph(
     TaskGraph::Builder &builder,
@@ -327,7 +326,8 @@
     // This always is going to sort by world ID no matter what
     return SortNodeBase::addToGraphMemoryRange(builder, dependencies,
         TypeTracker::typeID<ElementT>(), move_data);
-=======
+}
+
 template <typename ArchetypeT>
 TaskGraph::NodeID CompactArchetypeNode<ArchetypeT>::addToGraph(
     TaskGraph::Builder &builder,
@@ -339,7 +339,6 @@
         builder.addToGraph<ResetTmpAllocNode>({sort_sys});
 
     return post_sort_reset_tmp;
->>>>>>> ca6ecec2
 }
 
 }