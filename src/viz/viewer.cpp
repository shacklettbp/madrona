#include <madrona/viz/viewer.hpp>
#include <madrona/stack_alloc.hpp>
#include <madrona/utils.hpp>
#include <madrona/math.hpp>

#include "viewer_common.hpp"
#include "viewer_renderer.hpp"

#include <imgui.h>

#include <cstdio>
#include <cstdlib>
#include <thread>
#include <algorithm>

using namespace std;

namespace madrona::viz {

namespace InternalConfig {
inline constexpr float mouseSpeed = 2e-4f;

inline constexpr auto nsPerFrame = chrono::nanoseconds(8333333);
inline constexpr auto nsPerFrameLongWait =
    chrono::nanoseconds(7000000);
inline constexpr float secondsPerFrame =
    chrono::duration<float>(nsPerFrame).count();
}

struct SceneProperties {
    math::AABB aabb;
    uint32_t totalTriangles; // Post transform
};

struct Viewer::Impl {
    ViewerRenderer renderer;
    ViewerControl vizCtrl;

    uint32_t numWorlds;
    uint32_t maxNumAgents;
    int32_t simTickRate;
    float cameraMoveSpeed;
    bool shouldExit;

    inline Impl(const render::RenderManager &render_mgr,
                const Window *window,
                const Viewer::Config &cfg);

    inline void startFrame();

    // This is going to render all the views which were registered
    // by the ECS
    inline void renderViews();

    // This is going to render the viewer window itself (and support
    // the fly camera)
    inline void render(float frame_duration);

    inline void loop(
        void (*input_fn)(void *, CountT, CountT, const UserInput &),
        void *input_data, void (*step_fn)(void *), void *step_data,
        void (*ui_fn)(void *), void *ui_data);
};

static void handleCamera(GLFWwindow *window,
                         ViewerCam &cam,
                         float cam_move_speed)
{
    auto keyPressed = [&](uint32_t key) {
        return glfwGetKey(window, key) == GLFW_PRESS;
    };

    math::Vector3 translate = math::Vector3::zero();

    auto cursorPosition = [window]() {
        double mouse_x, mouse_y;
        glfwGetCursorPos(window, &mouse_x, &mouse_y);

        return math::Vector2 { float(mouse_x), float(-mouse_y) };
    };


    if (glfwGetMouseButton(window, GLFW_MOUSE_BUTTON_2) == GLFW_PRESS ||
            glfwGetKey(window, GLFW_KEY_LEFT_SHIFT) == GLFW_PRESS) {

        glfwSetInputMode(window, GLFW_CURSOR, GLFW_CURSOR_DISABLED);

        math::Vector2 mouse_cur = cursorPosition();
        math::Vector2 mouse_delta = mouse_cur - cam.mousePrev;

        auto around_right = math::Quat::angleAxis(
            mouse_delta.y * InternalConfig::mouseSpeed, cam.right);

        auto around_up = math::Quat::angleAxis(
            -mouse_delta.x * InternalConfig::mouseSpeed, math::up);

        auto rotation = (around_up * around_right).normalize();

        cam.up = rotation.rotateVec(cam.up);
        cam.fwd = rotation.rotateVec(cam.fwd);
        cam.right = rotation.rotateVec(cam.right);

        if (keyPressed(GLFW_KEY_W)) {
            translate += cam.fwd;
        }

        if (keyPressed(GLFW_KEY_A)) {
            translate -= cam.right;
        }

        if (keyPressed(GLFW_KEY_S)) {
            translate -= cam.fwd;
        }

        if (keyPressed(GLFW_KEY_D)) {
            translate += cam.right;
        }

        cam.mousePrev = mouse_cur;
    } else {
        glfwSetInputMode(window, GLFW_CURSOR, GLFW_CURSOR_NORMAL);

        if (keyPressed(GLFW_KEY_W)) {
            translate += cam.up;
        }

        if (keyPressed(GLFW_KEY_A)) {
            translate -= cam.right;
        }

        if (keyPressed(GLFW_KEY_S)) {
            translate -= cam.up;
        }

        if (keyPressed(GLFW_KEY_D)) {
            translate += cam.right;
        }

        cam.mousePrev = cursorPosition();
    }

    cam.position += translate * cam_move_speed *
        InternalConfig::secondsPerFrame;
}

static float throttleFPS(chrono::time_point<chrono::steady_clock> start) {
    using namespace chrono;
    using namespace chrono_literals;

    auto end = steady_clock::now();
    while (end - start <
           InternalConfig::nsPerFrameLongWait) {
        this_thread::sleep_for(1ms);

        end = steady_clock::now();
    }

    while (end - start < InternalConfig::nsPerFrame) {
        this_thread::yield();

        end = steady_clock::now();
    }

    return duration<float>(end - start).count();
}

void Viewer::Impl::startFrame()
{
    renderer.waitUntilFrameReady();

    glfwPollEvents();

    renderer.startFrame();
    ImGui::NewFrame();
}

// https://lemire.me/blog/2021/06/03/computing-the-number-of-digits-of-an-integer-even-faster/
static int32_t numDigits(uint32_t x)
{
  static uint64_t table[] = {
      4294967296,  8589934582,  8589934582,  8589934582,  12884901788,
      12884901788, 12884901788, 17179868184, 17179868184, 17179868184,
      21474826480, 21474826480, 21474826480, 21474826480, 25769703776,
      25769703776, 25769703776, 30063771072, 30063771072, 30063771072,
      34349738368, 34349738368, 34349738368, 34349738368, 38554705664,
      38554705664, 38554705664, 41949672960, 41949672960, 41949672960,
      42949672960, 42949672960};

  uint32_t idx = 31 - __builtin_clz(x | 1);
  return (x + table[idx]) >> 32;
}

static void flyCamUI(ViewerCam &cam)
{
    auto side_size = ImGui::CalcTextSize(" Bottom " );
    side_size.y *= 1.4f;
    ImGui::PushStyleVar(ImGuiStyleVar_ButtonTextAlign,
                        ImVec2(0.5f, 0.f));

    if (ImGui::Button("Top", side_size)) {
        cam.position = 10.f * math::up;
        cam.fwd = -math::up;
        cam.up = -math::fwd;
        cam.right = cross(cam.fwd, cam.up);
    }

    ImGui::SameLine();

    if (ImGui::Button("Left", side_size)) {
        cam.position = -10.f * math::right;
        cam.fwd = math::right;
        cam.up = math::up;
        cam.right = cross(cam.fwd, cam.up);
    }

    ImGui::SameLine();

    if (ImGui::Button("Right", side_size)) {
        cam.position = 10.f * math::right;
        cam.fwd = -math::right;
        cam.up = math::up;
        cam.right = cross(cam.fwd, cam.up);
    }

    ImGui::SameLine();

    if (ImGui::Button("Bottom", side_size)) {
        cam.position = -10.f * math::up;
        cam.fwd = math::up;
        cam.up = math::fwd;
        cam.right = cross(cam.fwd, cam.up);
    }

    ImGui::PopStyleVar();

#if 0
    auto ortho_size = ImGui::CalcTextSize(" Orthographic ");
    ImGui::PushStyleVar(ImGuiStyleVar_SelectableTextAlign,
                        ImVec2(0.5f, 0.f));
    if (ImGui::Selectable("Perspective", cam.perspective, 0,
                          ortho_size)) {
        cam.perspective = true;
    }
    ImGui::SameLine();

    if (ImGui::Selectable("Orthographic", !cam.perspective, 0,
                          ortho_size)) {
        cam.perspective = false;
    }

    ImGui::SameLine();

    ImGui::PopStyleVar();

    ImGui::TextUnformatted("Projection");
#endif

    float digit_width = ImGui::CalcTextSize("0").x;
    ImGui::SetNextItemWidth(digit_width * 6);
    if (cam.perspective) {
        ImGui::DragFloat("FOV", &cam.fov, 1.f, 1.f, 179.f, "%.0f");
    } else {
        ImGui::DragFloat("View Size", &cam.orthoHeight,
                          0.5f, 0.f, 100.f, "%0.1f");
    }
}

static void cfgUI(ViewerControl &ctrl,
                  CountT num_agents,
                  CountT num_worlds,
                  int32_t *tick_rate)
{
    ctrl.batchRenderOffsetY -=
        ImGui::GetIO().MouseWheel * InternalConfig::secondsPerFrame * 120;
    ctrl.batchRenderOffsetX -=
        ImGui::GetIO().MouseWheelH * InternalConfig::secondsPerFrame * 120;

    ImGui::Begin("Controls");

    const char *viewer_type_ops[] = {
        "Visualizer", "Batch Renderer"
    };

    ImGui::PushItemWidth(
        ImGui::CalcTextSize(" ").x * (float)(strlen(viewer_type_ops[1]) + 3));
    if (ImGui::BeginCombo("Viewer Mode",
                          viewer_type_ops[(uint32_t)ctrl.viewerType])) {
        for (uint32_t i = 0; i < 2; i++) {
            const bool is_selected = (uint32_t)ctrl.viewerType == i;
            if (ImGui::Selectable(viewer_type_ops[i], is_selected)) {
                ctrl.viewerType = (ViewerType)i;
            }

            if (is_selected) {
                ImGui::SetItemDefaultFocus();
            }
        }

        ImGui::EndCombo();
    }

    ImGui::PopItemWidth();

    {
        StackAlloc str_alloc;
        const char **cam_opts = str_alloc.allocN<const char *>(num_agents + 1);
        cam_opts[0] = "Free Camera";

        ImVec2 combo_size = ImGui::CalcTextSize(" Free Camera ");

        for (CountT i = 0; i < num_agents; i++) {
            const char *agent_prefix = "Agent ";

            CountT num_bytes = strlen(agent_prefix) + numDigits(i) + 1;
            cam_opts[i + 1] = str_alloc.allocN<char>(num_bytes);
            snprintf((char *)cam_opts[i + 1], num_bytes, "%s%u",
                     agent_prefix, (uint32_t)i);
        }

        ImGui::PushItemWidth(combo_size.x * 1.25f);
        if (ImGui::BeginCombo("Input Control", cam_opts[ctrl.viewIdx])) {
            for (CountT i = 0; i < num_agents + 1; i++) {
                const bool is_selected = ctrl.viewIdx == (uint32_t)i;
                if (ImGui::Selectable(cam_opts[i], is_selected)) {
                    ctrl.viewIdx = (uint32_t)i;
                }

                if (is_selected) {
                    ImGui::SetItemDefaultFocus();
                }
            }

            ImGui::EndCombo();
        }
        ImGui::PopItemWidth();
    }

    ImGui::Spacing();
    ImGui::TextUnformatted("Simulation Settings");
    ImGui::Separator();

    {
        int world_idx = ctrl.worldIdx;
        float worldbox_width =
            ImGui::CalcTextSize(" ").x * (max(numDigits(num_worlds) + 2, 7_i32));
        if (num_worlds == 1) {
            ImGui::BeginDisabled();
        }
        ImGui::PushItemWidth(worldbox_width);
        ImGui::DragInt("Current World ID", &world_idx, 1.f, 0, num_worlds - 1,
                       "%d", ImGuiSliderFlags_AlwaysClamp);
        ImGui::PopItemWidth();

        if (num_worlds == 1) {
            ImGui::EndDisabled();
        }

        ctrl.worldIdx = world_idx;
    }

#if 0
    {
        static bool override_sun_dir = false;
        ImGui::Checkbox("Override Sun Direction", &override_sun_dir);

        ctrl.overrideLightDir = override_sun_dir;

        if (override_sun_dir) {
            static float theta = 0.0f;
            ImGui::SliderFloat("Theta", &theta, 0.0f, 360.0f);

            static float phi = 0.0f;
            ImGui::SliderFloat("Phi", &phi, 0.0f, 90.0f);

            float x = std::cos(math::toRadians(theta)) * std::sin(math::toRadians(phi));
            float y = std::sin(math::toRadians(theta)) * std::sin(math::toRadians(phi));
            float z = std::cos(math::toRadians(phi));

            math::Vector3 dir = {x, y, z};
            cfg.newLightDir = dir;
        }
    }
#endif

    ImGui::PushItemWidth(ImGui::CalcTextSize(" ").x * 7);
    ImGui::DragInt("Tick Rate (Hz)", (int *)tick_rate, 5.f, 1, 1000);
    if (*tick_rate < 1) {
        *tick_rate = 1;
    }
    ImGui::PopItemWidth();

    ImGui::Spacing();

    if (ctrl.viewIdx != 0 || ctrl.viewerType != ViewerType::Flycam) {
        ImGui::BeginDisabled();
    }

    ImGui::TextUnformatted("Free Camera Config");
    ImGui::Separator();

    flyCamUI(ctrl.flyCam);

    if (ctrl.viewIdx != 0 || ctrl.viewerType != ViewerType::Flycam) {
        ImGui::EndDisabled();
    }

    if (ctrl.viewerType != ViewerType::Grid) {
        ImGui::BeginDisabled();
    }

    ImGui::Spacing();
    ImGui::TextUnformatted("Batch Renderer Visualization");
    ImGui::Separator();

    ImGui::PushItemWidth(ImGui::CalcTextSize(" ").x * 8.0f);

    int grid_img_size = ctrl.gridImageSize;
    ImGui::DragInt("View Width", &grid_img_size, 
                   1.0f, 16, 1024, "%d", ImGuiSliderFlags_AlwaysClamp);
    ctrl.gridImageSize = (uint32_t)grid_img_size;

    int grid_width = ctrl.gridWidth;
    ImGui::DragInt("Grid Width", &grid_width, 
                   1.0f, 1, 1024, "%d", ImGuiSliderFlags_AlwaysClamp);
    ctrl.gridWidth = grid_width;

    ImGui::PopItemWidth();

    ImGui::Checkbox("Render Depth", &ctrl.batchRenderShowDepth);

    if (ctrl.viewerType != ViewerType::Grid) {
        ImGui::EndDisabled();
    }

    ImGui::Spacing();
    ImGui::TextUnformatted("Utilities");
    ImGui::Separator();
    ctrl.requestedScreenshot = ImGui::Button("Take Screenshot");

    ImGui::PushItemWidth(ImGui::CalcTextSize(" ").x * float(
        strlen("Take Screenshot")) + 4.f);
    ImGui::InputText("Output File (.bmp)", ctrl.screenshotFilePath, 256);
    ImGui::PopItemWidth();

    ImGui::End();
}

static void fpsCounterUI(float frame_duration)
{
    auto viewport = ImGui::GetMainViewport();
    ImGui::SetNextWindowPos(ImVec2(viewport->WorkSize.x, 0.f),
                            0, ImVec2(1.f, 0.f));
    ImGui::PushStyleVar(ImGuiStyleVar_Alpha, 0.5f);
    ImGui::Begin("FPS Counter", nullptr,
                 ImGuiWindowFlags_NoMove |
                 ImGuiWindowFlags_NoInputs |
                 ImGuiWindowFlags_NoTitleBar |
                 ImGuiWindowFlags_AlwaysAutoResize);
    ImGui::PopStyleVar();
    ImGui::Text("%.3f ms per frame (%.1f FPS)",
                1000.f * frame_duration, 1.f / frame_duration);

    ImGui::End();
}

static ViewerCam initCam(math::Vector3 pos, math::Quat rot)
{
    math::Vector3 fwd = normalize(rot.rotateVec(math::fwd));
    math::Vector3 up = normalize(rot.rotateVec(math::up));
    math::Vector3 right = normalize(cross(fwd, up));

    return ViewerCam {
        .position = pos,
        .fwd = fwd,
        .up = up,
        .right = right,
    };
}

Viewer::Impl::Impl(
        const render::RenderManager &render_mgr,
        const Window *window,
        const Viewer::Config &cfg)
    : renderer(render_mgr, window),
      vizCtrl {
          .worldIdx = 0,
          .viewIdx = 0,
          .flyCam = initCam(cfg.cameraPosition, cfg.cameraRotation),
          .requestedScreenshot = false,
          .screenshotFilePath = "screenshot.bmp",
          .viewerType = ViewerType::Flycam,
          .gridWidth = 10,
          .gridImageSize = 256,
          .batchRenderOffsetX = 0,
          .batchRenderOffsetY = 0,
      },
      numWorlds(cfg.numWorlds),
      maxNumAgents(
          render_mgr.renderContext().engine_interop_.maxViewsPerWorld),
      simTickRate(cfg.simTickRate),
      cameraMoveSpeed(cfg.cameraMoveSpeed),
      shouldExit(false)
{}

void Viewer::Impl::render(float frame_duration)
{
    // FIXME: pass actual active agents, not max
    cfgUI(vizCtrl, maxNumAgents, numWorlds, &simTickRate);

    fpsCounterUI(frame_duration);

    ImGui::Render();

    renderer.render(vizCtrl);
}

Viewer::UserInput::UserInput(bool *keys_state, bool *press_state)
    : keys_state_(keys_state), press_state_(press_state)
{}

void Viewer::Impl::loop(
    void (*input_fn)(void *, CountT, CountT, const UserInput &),
    void *input_data, void (*step_fn)(void *), void *step_data,
    void (*ui_fn)(void *), void *ui_data)
{
    GLFWwindow *window = renderer.osWindow();

    std::array<bool, (uint32_t)KeyboardKey::NumKeys> key_state;
    std::array<bool, (uint32_t)KeyboardKey::NumKeys> press_state;
    std::array<bool, (uint32_t)KeyboardKey::NumKeys> prev_key_state;
    utils::zeroN<bool>(key_state.data(), key_state.size());
    utils::zeroN<bool>(prev_key_state.data(), prev_key_state.size());
    utils::zeroN<bool>(press_state.data(), press_state.size());

    float frame_duration = InternalConfig::secondsPerFrame;
    auto last_sim_tick_time = chrono::steady_clock::now();
    while (!glfwWindowShouldClose(window) && !shouldExit) {
<<<<<<< HEAD
        if (vizCtrl.viewIdx != 0) {
            key_state[(uint32_t)KeyboardKey::W] |=
                (glfwGetKey(window, GLFW_KEY_W) == GLFW_PRESS);
            key_state[(uint32_t)KeyboardKey::A] |=
                (glfwGetKey(window, GLFW_KEY_A) == GLFW_PRESS);
            key_state[(uint32_t)KeyboardKey::S] |=
                (glfwGetKey(window, GLFW_KEY_S) == GLFW_PRESS);
            key_state[(uint32_t)KeyboardKey::D] |=
                (glfwGetKey(window, GLFW_KEY_D) == GLFW_PRESS);
            key_state[(uint32_t)KeyboardKey::Q] |=
                (glfwGetKey(window, GLFW_KEY_Q) == GLFW_PRESS);
            key_state[(uint32_t)KeyboardKey::E] |=
                (glfwGetKey(window, GLFW_KEY_E) == GLFW_PRESS);
            key_state[(uint32_t)KeyboardKey::R] |=
                (glfwGetKey(window, GLFW_KEY_R) == GLFW_PRESS);
            press_state[(uint32_t)KeyboardKey::R] |=
                (!prev_key_state[(uint32_t)KeyboardKey::R]) &&
                (glfwGetKey(window, GLFW_KEY_R) == GLFW_PRESS);
            key_state[(uint32_t)KeyboardKey::X] |=
                (glfwGetKey(window, GLFW_KEY_X) == GLFW_PRESS);
            press_state[(uint32_t)KeyboardKey::X] |=
                (!prev_key_state[(uint32_t)KeyboardKey::X]) &&
                (glfwGetKey(window, GLFW_KEY_X) == GLFW_PRESS);
            key_state[(uint32_t)KeyboardKey::M] |=
                (glfwGetKey(window, GLFW_KEY_M) == GLFW_PRESS);
            press_state[(uint32_t)KeyboardKey::M] |=
                (!prev_key_state[(uint32_t)KeyboardKey::M]) &&
                (glfwGetKey(window, GLFW_KEY_M) == GLFW_PRESS);
            key_state[(uint32_t)KeyboardKey::Z] |=
                (glfwGetKey(window, GLFW_KEY_Z) == GLFW_PRESS);
            press_state[(uint32_t)KeyboardKey::Z] |=
                (!prev_key_state[(uint32_t)KeyboardKey::Z]) &&
                (glfwGetKey(window, GLFW_KEY_Z) == GLFW_PRESS);
            key_state[(uint32_t)KeyboardKey::C] |=
                (glfwGetKey(window, GLFW_KEY_C) == GLFW_PRESS);
            key_state[(uint32_t)KeyboardKey::G] |=
                (glfwGetKey(window, GLFW_KEY_G) == GLFW_PRESS);
            key_state[(uint32_t)KeyboardKey::L] |=
                (glfwGetKey(window, GLFW_KEY_L) == GLFW_PRESS);
            press_state[(uint32_t)KeyboardKey::L] |=
                (!prev_key_state[(uint32_t)KeyboardKey::L]) &&
                (glfwGetKey(window, GLFW_KEY_L) == GLFW_PRESS);
            key_state[(uint32_t)KeyboardKey::Space] |=
                (glfwGetKey(window, GLFW_KEY_SPACE) == GLFW_PRESS);
            key_state[(uint32_t)KeyboardKey::T] |=
                (glfwGetKey(window, GLFW_KEY_T) == GLFW_PRESS);
            key_state[(uint32_t)KeyboardKey::F] |=
                (glfwGetKey(window, GLFW_KEY_F) == GLFW_PRESS);
            key_state[(uint32_t)KeyboardKey::K1] |=
                (glfwGetKey(window, GLFW_KEY_1) == GLFW_PRESS);
            press_state[(uint32_t)KeyboardKey::K1] |=
                !prev_key_state[(uint32_t)KeyboardKey::K1] &&
                key_state[(uint32_t)KeyboardKey::K1];
            key_state[(uint32_t)KeyboardKey::K2] |=
                (glfwGetKey(window, GLFW_KEY_2) == GLFW_PRESS);
            key_state[(uint32_t)KeyboardKey::K3] |=
                (glfwGetKey(window, GLFW_KEY_3) == GLFW_PRESS);
            key_state[(uint32_t)KeyboardKey::K4] |=
                (glfwGetKey(window, GLFW_KEY_4) == GLFW_PRESS);
            key_state[(uint32_t)KeyboardKey::K5] |=
                (glfwGetKey(window, GLFW_KEY_5) == GLFW_PRESS);
            key_state[(uint32_t)KeyboardKey::K6] |=
                (glfwGetKey(window, GLFW_KEY_6) == GLFW_PRESS);
            key_state[(uint32_t)KeyboardKey::K7] |=
                (glfwGetKey(window, GLFW_KEY_7) == GLFW_PRESS);
            key_state[(uint32_t)KeyboardKey::K8] |=
                (glfwGetKey(window, GLFW_KEY_8) == GLFW_PRESS);
            key_state[(uint32_t)KeyboardKey::K9] |=
                (glfwGetKey(window, GLFW_KEY_9) == GLFW_PRESS);
            key_state[(uint32_t)KeyboardKey::Shift] |=
                (glfwGetKey(window, GLFW_KEY_LEFT_SHIFT) == GLFW_PRESS);
        } else {
            handleCamera(window, vizCtrl.flyCam, cameraMoveSpeed);
=======
        key_state[(uint32_t)KeyboardKey::W] |=
            (glfwGetKey(window, GLFW_KEY_W) == GLFW_PRESS);
        key_state[(uint32_t)KeyboardKey::A] |=
            (glfwGetKey(window, GLFW_KEY_A) == GLFW_PRESS);
        key_state[(uint32_t)KeyboardKey::S] |=
            (glfwGetKey(window, GLFW_KEY_S) == GLFW_PRESS);
        key_state[(uint32_t)KeyboardKey::D] |=
            (glfwGetKey(window, GLFW_KEY_D) == GLFW_PRESS);
        key_state[(uint32_t)KeyboardKey::Q] |=
            (glfwGetKey(window, GLFW_KEY_Q) == GLFW_PRESS);
        key_state[(uint32_t)KeyboardKey::E] |=
            (glfwGetKey(window, GLFW_KEY_E) == GLFW_PRESS);
        key_state[(uint32_t)KeyboardKey::X] |=
            (glfwGetKey(window, GLFW_KEY_X) == GLFW_PRESS);
        press_state[(uint32_t)KeyboardKey::X] |=
            (!prev_key_state[(uint32_t)KeyboardKey::X]) &&
            (glfwGetKey(window, GLFW_KEY_X) == GLFW_PRESS);
        key_state[(uint32_t)KeyboardKey::M] |=
            (glfwGetKey(window, GLFW_KEY_M) == GLFW_PRESS);
        press_state[(uint32_t)KeyboardKey::M] |=
            (!prev_key_state[(uint32_t)KeyboardKey::M]) &&
            (glfwGetKey(window, GLFW_KEY_M) == GLFW_PRESS);
        key_state[(uint32_t)KeyboardKey::Z] |=
            (glfwGetKey(window, GLFW_KEY_Z) == GLFW_PRESS);
        press_state[(uint32_t)KeyboardKey::Z] |=
            (!prev_key_state[(uint32_t)KeyboardKey::Z]) &&
            (glfwGetKey(window, GLFW_KEY_Z) == GLFW_PRESS);
        key_state[(uint32_t)KeyboardKey::R] |=
            (glfwGetKey(window, GLFW_KEY_R) == GLFW_PRESS);
        press_state[(uint32_t)KeyboardKey::R] |=
            (!prev_key_state[(uint32_t)KeyboardKey::R]) &&
            (glfwGetKey(window, GLFW_KEY_R) == GLFW_PRESS);
        key_state[(uint32_t)KeyboardKey::C] |=
            (glfwGetKey(window, GLFW_KEY_C) == GLFW_PRESS);
        key_state[(uint32_t)KeyboardKey::G] |=
            (glfwGetKey(window, GLFW_KEY_G) == GLFW_PRESS);
        key_state[(uint32_t)KeyboardKey::L] |=
            (glfwGetKey(window, GLFW_KEY_L) == GLFW_PRESS);
        press_state[(uint32_t)KeyboardKey::L] |=
            (!prev_key_state[(uint32_t)KeyboardKey::L]) &&
            (glfwGetKey(window, GLFW_KEY_L) == GLFW_PRESS);
        key_state[(uint32_t)KeyboardKey::Space] |=
            (glfwGetKey(window, GLFW_KEY_SPACE) == GLFW_PRESS);
        key_state[(uint32_t)KeyboardKey::T] |=
            (glfwGetKey(window, GLFW_KEY_T) == GLFW_PRESS);
        key_state[(uint32_t)KeyboardKey::F] |=
            (glfwGetKey(window, GLFW_KEY_F) == GLFW_PRESS);
        key_state[(uint32_t)KeyboardKey::K1] |=
            (glfwGetKey(window, GLFW_KEY_1) == GLFW_PRESS);
        press_state[(uint32_t)KeyboardKey::K1] |=
            !prev_key_state[(uint32_t)KeyboardKey::K1] &&
            key_state[(uint32_t)KeyboardKey::K1];
        key_state[(uint32_t)KeyboardKey::K2] |=
            (glfwGetKey(window, GLFW_KEY_2) == GLFW_PRESS);
        key_state[(uint32_t)KeyboardKey::K3] |=
            (glfwGetKey(window, GLFW_KEY_3) == GLFW_PRESS);
        key_state[(uint32_t)KeyboardKey::K4] |=
            (glfwGetKey(window, GLFW_KEY_4) == GLFW_PRESS);
        key_state[(uint32_t)KeyboardKey::K5] |=
            (glfwGetKey(window, GLFW_KEY_5) == GLFW_PRESS);
        key_state[(uint32_t)KeyboardKey::K6] |=
            (glfwGetKey(window, GLFW_KEY_6) == GLFW_PRESS);
        key_state[(uint32_t)KeyboardKey::K7] |=
            (glfwGetKey(window, GLFW_KEY_7) == GLFW_PRESS);
        key_state[(uint32_t)KeyboardKey::K8] |=
            (glfwGetKey(window, GLFW_KEY_8) == GLFW_PRESS);
        key_state[(uint32_t)KeyboardKey::K9] |=
            (glfwGetKey(window, GLFW_KEY_9) == GLFW_PRESS);
        key_state[(uint32_t)KeyboardKey::Shift] |=
            (glfwGetKey(window, GLFW_KEY_LEFT_SHIFT) == GLFW_PRESS);
        
        if (frameCfg.viewIDX == 0) {
            handleCamera(window, cam, cameraMoveSpeed);
>>>>>>> 37b0863c
        }

        auto cur_frame_start_time = chrono::steady_clock::now();

        auto sim_delta_t = chrono::duration<float>(1.f / (float)simTickRate);

        startFrame();

        if (cur_frame_start_time - last_sim_tick_time >= sim_delta_t) {
<<<<<<< HEAD
            if (vizCtrl.viewIdx != 0) {
                prev_key_state = key_state;
                UserInput user_input(key_state.data(),press_state.data());
                input_fn(input_data, vizCtrl.worldIdx,
                         vizCtrl.viewIdx - 1, user_input);
                utils::zeroN<bool>(key_state.data(), key_state.size());
                utils::zeroN<bool>(press_state.data(), press_state.size());
            }
=======
            prev_key_state = key_state;
            UserInput user_input(key_state.data(),press_state.data());
            input_fn(input_data, frameCfg.worldIDX,
                     frameCfg.viewIDX - 1, user_input);
            utils::zeroN<bool>(key_state.data(), key_state.size());
            utils::zeroN<bool>(press_state.data(), press_state.size());
>>>>>>> 37b0863c

            step_fn(step_data);

            last_sim_tick_time = cur_frame_start_time;
        }

        ui_fn(ui_data);

        render(frame_duration);

        frame_duration = throttleFPS(cur_frame_start_time);
    }

    renderer.waitForIdle();
}

Viewer::Viewer(const render::RenderManager &render_mgr,
               const Window *window,
               const Config &cfg)
    : impl_(new Impl(render_mgr, window, cfg))
{}

Viewer::Viewer(Viewer &&o) = default;
Viewer::~Viewer() = default;

CountT Viewer::loadObjects(Span<const imp::SourceObject> objs,
                           Span<const imp::SourceMaterial> mats,
                           Span<const imp::SourceTexture> textures)
{
    return impl_->renderer.loadObjects(objs, mats, textures);
}

void Viewer::configureLighting(Span<const render::LightConfig> lights)
{
    impl_->renderer.configureLighting(lights);
}

void Viewer::loop(void (*input_fn)(void *, CountT, CountT, const UserInput &),
                  void *input_data, void (*step_fn)(void *), void *step_data,
                  void (*ui_fn)(void *), void *ui_data)
{
    impl_->loop(input_fn, input_data, step_fn, step_data, ui_fn, ui_data);
}

void Viewer::stopLoop()
{
    impl_->shouldExit = true;
}

CountT Viewer::getRenderedWorldID() const
{
    return (CountT)impl_->vizCtrl.worldIdx;
}

}<|MERGE_RESOLUTION|>--- conflicted
+++ resolved
@@ -535,81 +535,6 @@
     float frame_duration = InternalConfig::secondsPerFrame;
     auto last_sim_tick_time = chrono::steady_clock::now();
     while (!glfwWindowShouldClose(window) && !shouldExit) {
-<<<<<<< HEAD
-        if (vizCtrl.viewIdx != 0) {
-            key_state[(uint32_t)KeyboardKey::W] |=
-                (glfwGetKey(window, GLFW_KEY_W) == GLFW_PRESS);
-            key_state[(uint32_t)KeyboardKey::A] |=
-                (glfwGetKey(window, GLFW_KEY_A) == GLFW_PRESS);
-            key_state[(uint32_t)KeyboardKey::S] |=
-                (glfwGetKey(window, GLFW_KEY_S) == GLFW_PRESS);
-            key_state[(uint32_t)KeyboardKey::D] |=
-                (glfwGetKey(window, GLFW_KEY_D) == GLFW_PRESS);
-            key_state[(uint32_t)KeyboardKey::Q] |=
-                (glfwGetKey(window, GLFW_KEY_Q) == GLFW_PRESS);
-            key_state[(uint32_t)KeyboardKey::E] |=
-                (glfwGetKey(window, GLFW_KEY_E) == GLFW_PRESS);
-            key_state[(uint32_t)KeyboardKey::R] |=
-                (glfwGetKey(window, GLFW_KEY_R) == GLFW_PRESS);
-            press_state[(uint32_t)KeyboardKey::R] |=
-                (!prev_key_state[(uint32_t)KeyboardKey::R]) &&
-                (glfwGetKey(window, GLFW_KEY_R) == GLFW_PRESS);
-            key_state[(uint32_t)KeyboardKey::X] |=
-                (glfwGetKey(window, GLFW_KEY_X) == GLFW_PRESS);
-            press_state[(uint32_t)KeyboardKey::X] |=
-                (!prev_key_state[(uint32_t)KeyboardKey::X]) &&
-                (glfwGetKey(window, GLFW_KEY_X) == GLFW_PRESS);
-            key_state[(uint32_t)KeyboardKey::M] |=
-                (glfwGetKey(window, GLFW_KEY_M) == GLFW_PRESS);
-            press_state[(uint32_t)KeyboardKey::M] |=
-                (!prev_key_state[(uint32_t)KeyboardKey::M]) &&
-                (glfwGetKey(window, GLFW_KEY_M) == GLFW_PRESS);
-            key_state[(uint32_t)KeyboardKey::Z] |=
-                (glfwGetKey(window, GLFW_KEY_Z) == GLFW_PRESS);
-            press_state[(uint32_t)KeyboardKey::Z] |=
-                (!prev_key_state[(uint32_t)KeyboardKey::Z]) &&
-                (glfwGetKey(window, GLFW_KEY_Z) == GLFW_PRESS);
-            key_state[(uint32_t)KeyboardKey::C] |=
-                (glfwGetKey(window, GLFW_KEY_C) == GLFW_PRESS);
-            key_state[(uint32_t)KeyboardKey::G] |=
-                (glfwGetKey(window, GLFW_KEY_G) == GLFW_PRESS);
-            key_state[(uint32_t)KeyboardKey::L] |=
-                (glfwGetKey(window, GLFW_KEY_L) == GLFW_PRESS);
-            press_state[(uint32_t)KeyboardKey::L] |=
-                (!prev_key_state[(uint32_t)KeyboardKey::L]) &&
-                (glfwGetKey(window, GLFW_KEY_L) == GLFW_PRESS);
-            key_state[(uint32_t)KeyboardKey::Space] |=
-                (glfwGetKey(window, GLFW_KEY_SPACE) == GLFW_PRESS);
-            key_state[(uint32_t)KeyboardKey::T] |=
-                (glfwGetKey(window, GLFW_KEY_T) == GLFW_PRESS);
-            key_state[(uint32_t)KeyboardKey::F] |=
-                (glfwGetKey(window, GLFW_KEY_F) == GLFW_PRESS);
-            key_state[(uint32_t)KeyboardKey::K1] |=
-                (glfwGetKey(window, GLFW_KEY_1) == GLFW_PRESS);
-            press_state[(uint32_t)KeyboardKey::K1] |=
-                !prev_key_state[(uint32_t)KeyboardKey::K1] &&
-                key_state[(uint32_t)KeyboardKey::K1];
-            key_state[(uint32_t)KeyboardKey::K2] |=
-                (glfwGetKey(window, GLFW_KEY_2) == GLFW_PRESS);
-            key_state[(uint32_t)KeyboardKey::K3] |=
-                (glfwGetKey(window, GLFW_KEY_3) == GLFW_PRESS);
-            key_state[(uint32_t)KeyboardKey::K4] |=
-                (glfwGetKey(window, GLFW_KEY_4) == GLFW_PRESS);
-            key_state[(uint32_t)KeyboardKey::K5] |=
-                (glfwGetKey(window, GLFW_KEY_5) == GLFW_PRESS);
-            key_state[(uint32_t)KeyboardKey::K6] |=
-                (glfwGetKey(window, GLFW_KEY_6) == GLFW_PRESS);
-            key_state[(uint32_t)KeyboardKey::K7] |=
-                (glfwGetKey(window, GLFW_KEY_7) == GLFW_PRESS);
-            key_state[(uint32_t)KeyboardKey::K8] |=
-                (glfwGetKey(window, GLFW_KEY_8) == GLFW_PRESS);
-            key_state[(uint32_t)KeyboardKey::K9] |=
-                (glfwGetKey(window, GLFW_KEY_9) == GLFW_PRESS);
-            key_state[(uint32_t)KeyboardKey::Shift] |=
-                (glfwGetKey(window, GLFW_KEY_LEFT_SHIFT) == GLFW_PRESS);
-        } else {
-            handleCamera(window, vizCtrl.flyCam, cameraMoveSpeed);
-=======
         key_state[(uint32_t)KeyboardKey::W] |=
             (glfwGetKey(window, GLFW_KEY_W) == GLFW_PRESS);
         key_state[(uint32_t)KeyboardKey::A] |=
@@ -683,7 +608,6 @@
         
         if (frameCfg.viewIDX == 0) {
             handleCamera(window, cam, cameraMoveSpeed);
->>>>>>> 37b0863c
         }
 
         auto cur_frame_start_time = chrono::steady_clock::now();
@@ -693,23 +617,12 @@
         startFrame();
 
         if (cur_frame_start_time - last_sim_tick_time >= sim_delta_t) {
-<<<<<<< HEAD
-            if (vizCtrl.viewIdx != 0) {
-                prev_key_state = key_state;
-                UserInput user_input(key_state.data(),press_state.data());
-                input_fn(input_data, vizCtrl.worldIdx,
-                         vizCtrl.viewIdx - 1, user_input);
-                utils::zeroN<bool>(key_state.data(), key_state.size());
-                utils::zeroN<bool>(press_state.data(), press_state.size());
-            }
-=======
             prev_key_state = key_state;
             UserInput user_input(key_state.data(),press_state.data());
             input_fn(input_data, frameCfg.worldIDX,
                      frameCfg.viewIDX - 1, user_input);
             utils::zeroN<bool>(key_state.data(), key_state.size());
             utils::zeroN<bool>(press_state.data(), press_state.size());
->>>>>>> 37b0863c
 
             step_fn(step_data);
 
