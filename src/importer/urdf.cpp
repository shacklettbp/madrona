--- conflicted
+++ resolved
@@ -1251,31 +1251,7 @@
 
         uint32_t body_idx = cfg.numBodies;
 
-<<<<<<< HEAD
-        BodyDesc body_desc = {
-            .type = urdfToDofType(joint.type),
-            .responseType = ResponseType::Dynamic,
-            .numCollisionObjs = (uint32_t)link.collisionArray.size(),
-            .numVisualObjs = (uint32_t)link.visualArray.size(),
-            .mass = link.inertial.mass,
-            .inertia = { link.inertial.ixx, link.inertial.iyy, link.inertial.izz },
-            // ... ?
-            .muS = 0.1f
-        };
-
-        printf("(%d) URDF mass = %f; Inertia = %f %f %f\n",
-                i,
-                link.inertial.mass,
-                link.inertial.ixx,
-                link.inertial.iyy,
-                link.inertial.izz);
-
-        // Push this to list of BodyDesc
-        bodyDescs.push_back(body_desc);
-        cfg.numBodies++;
-=======
         uint32_t num_limits = 0;
->>>>>>> e0b286c4
 
         // If there is a joint limit for this
         switch (joint.type) {
